--- conflicted
+++ resolved
@@ -546,27 +546,7 @@
     #                          subject_set_name=subject_set_name)
 
     if ".csv" in catalogPath: 
-<<<<<<< HEAD
-        if "class" in tab.colnames and "comments" in tab.colnames:
-            class_dict = {"Non-Periodic (eruptive): CV – SU UMa": "SU_UMa", 
-                          "Periodic (pulsating): RR Lyrae FO": "RRLc",
-                          "Periodic (pulsating): RR Lyrae DM": "RRLd",
-                          "Periodic (pulsating): LSP": "LSP",
-                          "Periodic (rotating): RS CVn": "RS_CVn",
-                          "Non-Periodic (stochastic): RCB": "R_Cor_Bor",
-                          "Periodic (pulsating): SX Phe": "SX_Phe",
-                          "Periodic (pulsating): PopII Cepheid": "PopII_Ceph",
-                          "Non-periodic (stochastic): ClassT Tauri": "CTTS",
-                          "Periodic (eclipsing): Ellipsoidal": "Ellipsoidal",
-                          "Periodic (pulsating): RV Tauri": "RV_Tauri",
-                          "Periodic (rotating): Weak-line T Tauri": "WTTS",
-                          "Non-Periodic (stochastic): Herbig AeBe": "Herbig",
-                          "Non-Periodic (eruptive): CV – U Gem": "U_Gem",
-                          "Non-Periodic (eruptive): CV – Z Cam": "Z_Cam"}
-            for var_type in np.unique(tab["class"]):
-=======
             for var_type in list(set(class_list)):
->>>>>>> 320fc556
                 subject_set_name = class_dict[var_type]
                 ssn = subject_set_name + "_" + opts.tag
                 this_type = [i for i, x in enumerate(class_list) if x == var_type]
